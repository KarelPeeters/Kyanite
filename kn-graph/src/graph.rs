--- conflicted
+++ resolved
@@ -1195,10 +1195,8 @@
     /// Both inputs must have the same rank (or right must have rank 0), the right shape is broadcasted to the left shape.
     #[must_use]
     pub fn binary(&mut self, op: BinaryOp, left: Value, right: Value) -> Value {
-<<<<<<< HEAD
         // TODO move constants to the right hand side for binary operations add/mul/min/max
-        //   normalizations!
-=======
+        //   alsot think about other normalizations!
         let (left_shape, left_dtype) = self.shape_dtype(left);
         let (right_shape, right_dtype) = self.shape_dtype(right);
 
@@ -1211,7 +1209,6 @@
         let dtype = left_dtype;
 
         // TODO expand this skipping to be symmetric (and to do const eval if both are known?)
->>>>>>> e2c2f61d
         let skip = match op {
             BinaryOp::Sub | BinaryOp::Add => self.is_const_zero(right),
             BinaryOp::Mul | BinaryOp::Div | BinaryOp::Pow => self.is_const_one(right),
@@ -1290,17 +1287,17 @@
                 return new;
             }
 
-            let ValueInfo { shape, operation: old_op, debug_id, non_output_uses: _ } = &graph[old];
+            let &ValueInfo { ref shape, dtype, operation: ref old_op, ref debug_id, non_output_uses: _ } = &graph[old];
 
             let new = if depth == 0 {
                 // insert input
-                sub.input(shape.clone())
+                sub.input(shape.clone(), dtype)
             } else {
                 // insert operation and map operands
                 let new_op = old_op.clone_map_inputs(|p| {
                     extract_impl(graph, sub, map, p, depth - 1)
                 });
-                sub.push(shape.clone(), new_op)
+                sub.push(shape.clone(), dtype, new_op)
             };
 
             sub.set_debug_id(new, debug_id.clone());
