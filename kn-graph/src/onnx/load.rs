--- conflicted
+++ resolved
@@ -883,27 +883,31 @@
     graph: &mut Graph,
     name: &str,
     tensor: &TensorProto,
-<<<<<<< HEAD
     external: &mut dyn ExternalDataLoader,
-) -> OnnxResult<TypedValue> {
-=======
-    external: &dyn ExternalDataLoader,
 ) -> OnnxResult<Value> {
->>>>>>> e2c2f61d
     let data_location = DataLocation::try_from(tensor.data_location).expect("Illegal data_location");
 
     // figure out the shape and type
     let dims = tensor.dims.iter().map(|&d| Size::fixed(d as usize)).collect_vec();
     let shape = Shape::new(dims);
     let size = shape.size().unwrap_fixed("Data tensor shape must be fixed");
-    let dtype = DataType::try_from(tensor.data_type).expect("Illegal data type");
-
-    let dtype_size = match data_type {
-        DataType::Float | DataType::Int32 => 4,
-        DataType::Double | DataType::Int64 => 8,
-        _ => todo!(),
+    let data_type = DataType::try_from(tensor.data_type).expect("Illegal data type");
+
+    let dtype = match data_type {
+        DataType::Float => DType::F32,
+        DataType::Uint8 => DType::U8,
+        DataType::Int8 => DType::I8,
+        DataType::Uint16 => DType::U16,
+        DataType::Int16 => DType::I16,
+        DataType::Int32 => DType::I32,
+        DataType::Int64 => DType::I64,
+        DataType::Double => DType::F64,
+        DataType::Uint32 => DType::U32,
+        DataType::Uint64 => DType::U64,
+        _ => panic!("Unsupported constant type {:?} {} in {}", data_type, tensor.data_type, name),
     };
-    let length_guess = size * dtype_size;
+
+    let length_guess = size * dtype.size().bytes();
 
     // load the data
     let raw_data_slot;
@@ -931,19 +935,13 @@
                 }
             }
 
-<<<<<<< HEAD
-        if let Some(length) = length {
+            if let Some(length) = length {
             assert_eq!(length, length_guess, "External data length mismatch");
         }
 
         // try loading from external source
         let location = location.expect("External data must have a location");
-        raw_data_storage = external.load_external_data(&PathBuf::from(location), offset, length, length_guess)?;
-=======
-            // try loading from external source
-            let location = location.expect("External data must have a location");
-            raw_data_slot = external.load_external_data(&PathBuf::from(location), offset, length)?;
->>>>>>> e2c2f61d
+        raw_data_slot = external.load_external_data(&PathBuf::from(location), offset, length, length_guess)?;
 
             if let Some(length) = length {
                 assert_eq!(raw_data_slot.len(), length, "Raw data length mismatch");
@@ -974,19 +972,18 @@
         }};
     }
 
-    // careful, this stuff is pretty weirdly mapped
+    // careful, this stuff is pretty weirdly mapped, see the TensorProto docs
     let value = match dtype {
-        DataType::Float => read_type!(graph, f32, float_data, read_f32_into),
-        DataType::Double => read_type!(graph, f64, double_data, read_f64_into),
-        DataType::Uint8 => read_type!(graph, i8, int32_data, None),
-        DataType::Int8 => read_type!(graph, u8, int32_data, None),
-        DataType::Uint16 => read_type!(graph, i16, int32_data, read_i16_into),
-        DataType::Int16 => read_type!(graph, u16, int32_data, read_u16_into),
-        DataType::Int32 => read_type!(graph, i32, int32_data, read_i32_into),
-        DataType::Int64 => read_type!(graph, i64, int64_data, read_i64_into),
-        DataType::Uint32 => read_type!(graph, u32, uint64_data, read_u32_into),
-        DataType::Uint64 => read_type!(graph, u64, uint64_data, read_u64_into),
-        _ => panic!("Unsupported constant type {:?} {} in {}", dtype, tensor.data_type, name),
+        DType::F32 => read_type!(graph, f32, float_data, read_f32_into),
+        DType::F64 => read_type!(graph, f64, double_data, read_f64_into),
+        DType::I8 => read_type!(graph, i8, int32_data, None),
+        DType::I16 => read_type!(graph, i16, int32_data, read_i16_into),
+        DType::I32 => read_type!(graph, i32, int32_data, read_i32_into),
+        DType::I64 => read_type!(graph, i64, int64_data, read_i64_into),
+        DType::U8 => read_type!(graph, u8, int32_data, None),
+        DType::U16 => read_type!(graph, u16, int32_data, read_u16_into),
+        DType::U32 => read_type!(graph, u32, uint64_data, read_u32_into),
+        DType::U64 => read_type!(graph, u64, uint64_data, read_u64_into),
     };
 
     Ok(value)
